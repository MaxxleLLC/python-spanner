# Copyright 2016 Google LLC All rights reserved.
#
# Licensed under the Apache License, Version 2.0 (the "License");
# you may not use this file except in compliance with the License.
# You may obtain a copy of the License at
#
#     http://www.apache.org/licenses/LICENSE-2.0
#
# Unless required by applicable law or agreed to in writing, software
# distributed under the License is distributed on an "AS IS" BASIS,
# WITHOUT WARRANTIES OR CONDITIONS OF ANY KIND, either express or implied.
# See the License for the specific language governing permissions and
# limitations under the License.

"""Spanner read-write transaction support."""

import hashlib
import pickle

from google.protobuf.struct_pb2 import Struct

from google.cloud._helpers import _pb_timestamp_to_datetime
from google.cloud.spanner_v1._helpers import (
    _make_value_pb,
    _merge_query_options,
    _metadata_with_prefix,
)
from google.cloud.spanner_v1.proto.transaction_pb2 import TransactionSelector
from google.cloud.spanner_v1.proto.transaction_pb2 import TransactionOptions
from google.cloud.spanner_v1.snapshot import _SnapshotBase
from google.cloud.spanner_v1.batch import _BatchBase
from google.cloud.spanner_v1._opentelemetry_tracing import trace_call


class Transaction(_SnapshotBase, _BatchBase):
    """Implement read-write transaction semantics for a session.

    :type session: :class:`~google.cloud.spanner_v1.session.Session`
    :param session: the session used to perform the commit

    :raises ValueError: if session has an existing transaction
    """

    committed = None
    """Timestamp at which the transaction was successfully committed."""
    rolled_back = False
    _multi_use = True
    _execute_sql_count = 0

    def __init__(self, session):
        if session._transaction is not None:
            raise ValueError("Session has existing transaction.")

        super(Transaction, self).__init__(session)
        self._results_checksum = ResultsChecksum()

    @property
    def results_checksum(self):
        """
        Cumulative checksum of all the results returned
        by all the operations runned within this transaction.
        """
        return self._results_checksum

    def _check_state(self):
        """Helper for :meth:`commit` et al.

        :raises: :exc:`ValueError` if the object's state is invalid for making
                 API requests.
        """
        if self._transaction_id is None:
            raise ValueError("Transaction is not begun")

        if self.committed is not None:
            raise ValueError("Transaction is already committed")

        if self.rolled_back:
            raise ValueError("Transaction is already rolled back")

    def _make_txn_selector(self):
        """Helper for :meth:`read`.

        :rtype:
            :class:`~.transaction_pb2.TransactionSelector`
        :returns: a selector configured for read-write transaction semantics.
        """
        self._check_state()
        return TransactionSelector(id=self._transaction_id)

    def begin(self):
        """Begin a transaction on the database.

        :rtype: bytes
        :returns: the ID for the newly-begun transaction.
        :raises ValueError:
            if the transaction is already begun, committed, or rolled back.
        """
        if self._transaction_id is not None:
            raise ValueError("Transaction already begun")

        if self.committed is not None:
            raise ValueError("Transaction already committed")

        if self.rolled_back:
            raise ValueError("Transaction is already rolled back")

        database = self._session._database
        api = database.spanner_api
        metadata = _metadata_with_prefix(database.name)
        txn_options = TransactionOptions(read_write=TransactionOptions.ReadWrite())
        with trace_call("CloudSpanner.BeginTransaction", self._session):
            response = api.begin_transaction(
                self._session.name, txn_options, metadata=metadata
            )
        self._transaction_id = response.id
        return self._transaction_id

    def rollback(self):
        """Roll back a transaction on the database."""
        self._check_state()
        database = self._session._database
        api = database.spanner_api
        metadata = _metadata_with_prefix(database.name)
        with trace_call("CloudSpanner.Rollback", self._session):
            api.rollback(self._session.name, self._transaction_id, metadata=metadata)
        self.rolled_back = True
        del self._session._transaction

    def commit(self):
        """Commit mutations to the database.

        :rtype: datetime
        :returns: timestamp of the committed changes.
        :raises ValueError: if there are no mutations to commit.
        """
        self._check_state()

        database = self._session._database
        api = database.spanner_api
        metadata = _metadata_with_prefix(database.name)
        trace_attributes = {"num_mutations": len(self._mutations)}
        with trace_call("CloudSpanner.Commit", self._session, trace_attributes):
            response = api.commit(
                self._session.name,
                mutations=self._mutations,
                transaction_id=self._transaction_id,
                metadata=metadata,
            )
        self.committed = _pb_timestamp_to_datetime(response.commit_timestamp)
        del self._session._transaction
        return self.committed

    @staticmethod
    def _make_params_pb(params, param_types):
        """Helper for :meth:`execute_update`.

        :type params: dict, {str -> column value}
        :param params: values for parameter replacement.  Keys must match
                       the names used in ``dml``.

        :type param_types: dict[str -> Union[dict, .types.Type]]
        :param param_types:
            (Optional) maps explicit types for one or more param values;
            required if parameters are passed.

        :rtype: Union[None, :class:`Struct`]
        :returns: a struct message for the passed params, or None
        :raises ValueError:
            If ``param_types`` is None but ``params`` is not None.
        :raises ValueError:
            If ``params`` is None but ``param_types`` is not None.
        """
        if params is not None:
            if param_types is None:
                raise ValueError("Specify 'param_types' when passing 'params'.")
            return Struct(
                fields={key: _make_value_pb(value) for key, value in params.items()}
            )
        else:
            if param_types is not None:
                raise ValueError("Specify 'params' when passing 'param_types'.")

        return None

    def execute_update(
        self, dml, params=None, param_types=None, query_mode=None, query_options=None
    ):
        """Perform an ``ExecuteSql`` API request with DML.

        :type dml: str
        :param dml: SQL DML statement

        :type params: dict, {str -> column value}
        :param params: values for parameter replacement.  Keys must match
                       the names used in ``dml``.

        :type param_types: dict[str -> Union[dict, .types.Type]]
        :param param_types:
            (Optional) maps explicit types for one or more param values;
            required if parameters are passed.

        :type query_mode:
            :class:`~google.cloud.spanner_v1.proto.ExecuteSqlRequest.QueryMode`
        :param query_mode: Mode governing return of results / query plan.
            See:
            `QueryMode <https://cloud.google.com/spanner/reference/rpc/google.spanner.v1#google.spanner.v1.ExecuteSqlRequest.QueryMode>`_.

        :type query_options:
            :class:`~google.cloud.spanner_v1.proto.ExecuteSqlRequest.QueryOptions`
            or :class:`dict`
        :param query_options: (Optional) Options that are provided for query plan stability.

        :rtype: int
        :returns: Count of rows affected by the DML statement.
        """
        params_pb = self._make_params_pb(params, param_types)
        database = self._session._database
        metadata = _metadata_with_prefix(database.name)
        transaction = self._make_txn_selector()
        api = database.spanner_api

        seqno, self._execute_sql_count = (
            self._execute_sql_count,
            self._execute_sql_count + 1,
        )

        # Query-level options have higher precedence than client-level and
        # environment-level options
        default_query_options = database._instance._client._query_options
        query_options = _merge_query_options(default_query_options, query_options)

<<<<<<< HEAD
        response = api.execute_sql(
            self._session.name,
            dml,
            transaction=transaction,
            params=params_pb,
            param_types=param_types,
            query_mode=query_mode,
            query_options=query_options,
            seqno=seqno,
            metadata=metadata,
        )
        self._results_checksum.consume_result(response.stats.row_count_exact)
=======
        trace_attributes = {"db.statement": dml}
        with trace_call(
            "CloudSpanner.ReadWriteTransaction", self._session, trace_attributes
        ):
            response = api.execute_sql(
                self._session.name,
                dml,
                transaction=transaction,
                params=params_pb,
                param_types=param_types,
                query_mode=query_mode,
                query_options=query_options,
                seqno=seqno,
                metadata=metadata,
            )
>>>>>>> a79786ec
        return response.stats.row_count_exact

    def batch_update(self, statements):
        """Perform a batch of DML statements via an ``ExecuteBatchDml`` request.

        :type statements:
            Sequence[Union[ str, Tuple[str, Dict[str, Any], Dict[str, Union[dict, .types.Type]]]]]

        :param statements:
            List of DML statements, with optional params / param types.
            If passed, 'params' is a dict mapping names to the values
            for parameter replacement.  Keys must match the names used in the
            corresponding DML statement.  If 'params' is passed, 'param_types'
            must also be passed, as a dict mapping names to the type of
            value passed in 'params'.

        :rtype:
            Tuple(status, Sequence[int])
        :returns:
            Status code, plus counts of rows affected by each completed DML
            statement.  Note that if the staus code is not ``OK``, the
            statement triggering the error will not have an entry in the
            list, nor will any statements following that one.
        """
        parsed = []
        for statement in statements:
            if isinstance(statement, str):
                parsed.append({"sql": statement})
            else:
                dml, params, param_types = statement
                params_pb = self._make_params_pb(params, param_types)
                parsed.append(
                    {"sql": dml, "params": params_pb, "param_types": param_types}
                )

        database = self._session._database
        metadata = _metadata_with_prefix(database.name)
        transaction = self._make_txn_selector()
        api = database.spanner_api

        seqno, self._execute_sql_count = (
            self._execute_sql_count,
            self._execute_sql_count + 1,
        )

        trace_attributes = {
            # Get just the queries from the DML statement batch
            "db.statement": ";".join([statement["sql"] for statement in parsed])
        }
        with trace_call("CloudSpanner.DMLTransaction", self._session, trace_attributes):
            response = api.execute_batch_dml(
                session=self._session.name,
                transaction=transaction,
                statements=parsed,
                seqno=seqno,
                metadata=metadata,
            )
        row_counts = [
            result_set.stats.row_count_exact for result_set in response.result_sets
        ]
        self._results_checksum.consume_result(row_counts)
        return response.status, row_counts

    def __enter__(self):
        """Begin ``with`` block."""
        self.begin()
        return self

    def __exit__(self, exc_type, exc_val, exc_tb):
        """End ``with`` block."""
        if exc_type is None:
            self.commit()
        else:
            self.rollback()


class ResultsChecksum:
    """Cumulative checksum.

    Used to calculate a total checksum of all the results
    returned by operations executed within transaction.
    Includes methods for checksums comparison.

    These checksums are used while retrying an aborted
    transaction to check if the results of a retried transaction
    are equal to the results of the original transaction.
    """

    def __init__(self):
        self.checksum = hashlib.sha256()
        self.count = 0  # counter of consumed results

    def __eq__(self, other):
        """Check if checksums are equal.

        Args:
            other (ResultsCheckSum):
                Another checksum to compare with this one.
        """
        same_count = self.count == other.count
        same_checksum = self.checksum.digest() == other.checksum.digest()
        return same_count and same_checksum

    def __lt__(self, other):
        """Check if this checksum have less results than the given one.

        Args:
            other (ResultsCheckSum):
                Another checksum to compare with this one.
        """
        return self.count < other.count

    def consume_result(self, result):
        """Add the given result into the checksum.

        Args:
            result (Union[int, list]):
                Streamed row or row count from an UPDATE operation.
        """
        self.checksum.update(pickle.dumps(result))
        self.count += 1<|MERGE_RESOLUTION|>--- conflicted
+++ resolved
@@ -229,20 +229,6 @@
         default_query_options = database._instance._client._query_options
         query_options = _merge_query_options(default_query_options, query_options)
 
-<<<<<<< HEAD
-        response = api.execute_sql(
-            self._session.name,
-            dml,
-            transaction=transaction,
-            params=params_pb,
-            param_types=param_types,
-            query_mode=query_mode,
-            query_options=query_options,
-            seqno=seqno,
-            metadata=metadata,
-        )
-        self._results_checksum.consume_result(response.stats.row_count_exact)
-=======
         trace_attributes = {"db.statement": dml}
         with trace_call(
             "CloudSpanner.ReadWriteTransaction", self._session, trace_attributes
@@ -258,7 +244,7 @@
                 seqno=seqno,
                 metadata=metadata,
             )
->>>>>>> a79786ec
+        self._results_checksum.consume_result(response.stats.row_count_exact)
         return response.stats.row_count_exact
 
     def batch_update(self, statements):
