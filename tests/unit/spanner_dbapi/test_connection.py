# Copyright 2020 Google LLC All rights reserved.
#
# Licensed under the Apache License, Version 2.0 (the "License");
# you may not use this file except in compliance with the License.
# You may obtain a copy of the License at
#
#     http://www.apache.org/licenses/LICENSE-2.0
#
# Unless required by applicable law or agreed to in writing, software
# distributed under the License is distributed on an "AS IS" BASIS,
# WITHOUT WARRANTIES OR CONDITIONS OF ANY KIND, either express or implied.
# See the License for the specific language governing permissions and
# limitations under the License.

"""Cloud Spanner DB-API Connection class unit tests."""

import mock
import unittest
import warnings


def _make_credentials():
    from google.auth import credentials

    class _CredentialsWithScopes(credentials.Credentials, credentials.Scoped):
        pass

    return mock.Mock(spec=_CredentialsWithScopes)


class TestConnection(unittest.TestCase):

    PROJECT = "test-project"
    INSTANCE = "test-instance"
    DATABASE = "test-database"
    USER_AGENT = "user-agent"
    CREDENTIALS = _make_credentials()

    def _get_client_info(self):
        from google.api_core.gapic_v1.client_info import ClientInfo

        return ClientInfo(user_agent=self.USER_AGENT)

    def _make_connection(self):
        from google.cloud.spanner_dbapi import Connection
        from google.cloud.spanner_v1.instance import Instance

        # We don't need a real Client object to test the constructor
        instance = Instance(self.INSTANCE, client=None)
        database = instance.database(self.DATABASE)
        return Connection(instance, database)

    def test_autocommit_setter_transaction_not_started(self):
        connection = self._make_connection()

        with mock.patch(
            "google.cloud.spanner_dbapi.connection.Connection.commit"
        ) as mock_commit:
            connection.autocommit = True
            mock_commit.assert_not_called()
            self.assertTrue(connection._autocommit)

        with mock.patch(
            "google.cloud.spanner_dbapi.connection.Connection.commit"
        ) as mock_commit:
            connection.autocommit = False
            mock_commit.assert_not_called()
            self.assertFalse(connection._autocommit)

    def test_autocommit_setter_transaction_started(self):
        connection = self._make_connection()

        with mock.patch(
            "google.cloud.spanner_dbapi.connection.Connection.commit"
        ) as mock_commit:
            connection._transaction = mock.Mock(committed=False, rolled_back=False)

            connection.autocommit = True
            mock_commit.assert_called_once()
            self.assertTrue(connection._autocommit)

    def test_autocommit_setter_transaction_started_commited_rolled_back(self):
        connection = self._make_connection()

        with mock.patch(
            "google.cloud.spanner_dbapi.connection.Connection.commit"
        ) as mock_commit:
            connection._transaction = mock.Mock(committed=True, rolled_back=False)

            connection.autocommit = True
            mock_commit.assert_not_called()
            self.assertTrue(connection._autocommit)

        connection.autocommit = False

        with mock.patch(
            "google.cloud.spanner_dbapi.connection.Connection.commit"
        ) as mock_commit:
            connection._transaction = mock.Mock(committed=False, rolled_back=True)

            connection.autocommit = True
            mock_commit.assert_not_called()
            self.assertTrue(connection._autocommit)

    def test_property_database(self):
        from google.cloud.spanner_v1.database import Database

        connection = self._make_connection()
        self.assertIsInstance(connection.database, Database)
        self.assertEqual(connection.database, connection._database)

    def test_property_instance(self):
        from google.cloud.spanner_v1.instance import Instance

        connection = self._make_connection()
        self.assertIsInstance(connection.instance, Instance)
        self.assertEqual(connection.instance, connection._instance)

    def test__session_checkout(self):
        from google.cloud.spanner_dbapi import Connection

        with mock.patch("google.cloud.spanner_v1.database.Database") as mock_database:
            mock_database._pool = mock.MagicMock()
            mock_database._pool.get = mock.MagicMock(return_value="db_session_pool")
            connection = Connection(self.INSTANCE, mock_database)

            connection._session_checkout()
            mock_database._pool.get.assert_called_once_with()
            self.assertEqual(connection._session, "db_session_pool")

            connection._session = "db_session"
            connection._session_checkout()
            self.assertEqual(connection._session, "db_session")

    def test__release_session(self):
        from google.cloud.spanner_dbapi import Connection

        with mock.patch("google.cloud.spanner_v1.database.Database") as mock_database:
            mock_database._pool = mock.MagicMock()
            mock_database._pool.put = mock.MagicMock()
            connection = Connection(self.INSTANCE, mock_database)
            connection._session = "session"

            connection._release_session()
            mock_database._pool.put.assert_called_once_with("session")
            self.assertIsNone(connection._session)

    def test_transaction_checkout(self):
        from google.cloud.spanner_dbapi import Connection

        connection = Connection(self.INSTANCE, self.DATABASE)
        connection._session_checkout = mock_checkout = mock.MagicMock(autospec=True)
        connection.transaction_checkout()
        mock_checkout.assert_called_once_with()

        connection._transaction = mock_transaction = mock.MagicMock()
        mock_transaction.committed = mock_transaction.rolled_back = False
        self.assertEqual(connection.transaction_checkout(), mock_transaction)

        connection._autocommit = True
        self.assertIsNone(connection.transaction_checkout())

    def test_close(self):
        from google.cloud.spanner_dbapi import connect, InterfaceError

        with mock.patch(
            "google.cloud.spanner_v1.instance.Instance.exists", return_value=True
        ):
            with mock.patch(
                "google.cloud.spanner_v1.database.Database.exists", return_value=True
            ):
                connection = connect("test-instance", "test-database")

        self.assertFalse(connection.is_closed)
        connection.close()
        self.assertTrue(connection.is_closed)

        with self.assertRaises(InterfaceError):
            connection.cursor()

        connection._transaction = mock_transaction = mock.MagicMock()
        mock_transaction.committed = mock_transaction.rolled_back = False
        mock_transaction.rollback = mock_rollback = mock.MagicMock()
        connection.close()
        mock_rollback.assert_called_once_with()
        connection._transaction = mock.MagicMock()
        connection._own_pool = False
        connection.close()
        self.assertTrue(connection.is_closed)

    @mock.patch.object(warnings, "warn")
    def test_commit(self, mock_warn):
        from google.cloud.spanner_dbapi import Connection
        from google.cloud.spanner_dbapi.connection import AUTOCOMMIT_MODE_WARNING

        connection = Connection(self.INSTANCE, self.DATABASE)

        with mock.patch(
            "google.cloud.spanner_dbapi.connection.Connection._release_session"
        ) as mock_release:
            connection.commit()
            mock_release.assert_not_called()

        connection._transaction = mock_transaction = mock.MagicMock(
            rolled_back=False, committed=False
        )
        mock_transaction.commit = mock_commit = mock.MagicMock()

        with mock.patch(
            "google.cloud.spanner_dbapi.connection.Connection._release_session"
        ) as mock_release:
            connection.commit()
            mock_commit.assert_called_once_with()
            mock_release.assert_called_once_with()

        connection._autocommit = True
        connection.commit()
        mock_warn.assert_called_once_with(
            AUTOCOMMIT_MODE_WARNING, UserWarning, stacklevel=2
        )

    @mock.patch.object(warnings, "warn")
    def test_rollback(self, mock_warn):
        from google.cloud.spanner_dbapi import Connection
        from google.cloud.spanner_dbapi.connection import AUTOCOMMIT_MODE_WARNING

        connection = Connection(self.INSTANCE, self.DATABASE)

        with mock.patch(
            "google.cloud.spanner_dbapi.connection.Connection._release_session"
        ) as mock_release:
            connection.rollback()
            mock_release.assert_not_called()

        connection._transaction = mock_transaction = mock.MagicMock()
        mock_transaction.rollback = mock_rollback = mock.MagicMock()

        with mock.patch(
            "google.cloud.spanner_dbapi.connection.Connection._release_session"
        ) as mock_release:
            connection.rollback()
            mock_rollback.assert_called_once_with()
            mock_release.assert_called_once_with()

        connection._autocommit = True
        connection.rollback()
        mock_warn.assert_called_once_with(
            AUTOCOMMIT_MODE_WARNING, UserWarning, stacklevel=2
        )

    def test_run_prior_DDL_statements(self):
        from google.cloud.spanner_dbapi import Connection, InterfaceError

        with mock.patch(
            "google.cloud.spanner_v1.database.Database", autospec=True
        ) as mock_database:
            connection = Connection(self.INSTANCE, mock_database)

            connection.run_prior_DDL_statements()
            mock_database.update_ddl.assert_not_called()

            ddl = ["ddl"]
            connection._ddl_statements = ddl

            connection.run_prior_DDL_statements()
            mock_database.update_ddl.assert_called_once_with(ddl)

            connection.is_closed = True

            with self.assertRaises(InterfaceError):
                connection.run_prior_DDL_statements()

    def test_context(self):
        connection = self._make_connection()
        with connection as conn:
            self.assertEqual(conn, connection)

        self.assertTrue(connection.is_closed)

    def test_connect(self):
        from google.cloud.spanner_dbapi import Connection, connect

        with mock.patch("google.cloud.spanner_v1.Client"):
            with mock.patch(
                "google.api_core.gapic_v1.client_info.ClientInfo",
                return_value=self._get_client_info(),
            ):
                connection = connect(
                    self.INSTANCE,
                    self.DATABASE,
                    self.PROJECT,
                    self.CREDENTIALS,
                    self.USER_AGENT,
                )
                self.assertIsInstance(connection, Connection)

    def test_connect_instance_not_found(self):
        from google.cloud.spanner_dbapi import connect

        with mock.patch(
            "google.cloud.spanner_v1.instance.Instance.exists", return_value=False
        ):
            with self.assertRaises(ValueError):
                connect("test-instance", "test-database")

    def test_connect_database_not_found(self):
        from google.cloud.spanner_dbapi import connect

        with mock.patch(
            "google.cloud.spanner_v1.database.Database.exists", return_value=False
        ):
            with mock.patch(
                "google.cloud.spanner_v1.instance.Instance.exists", return_value=True
            ):
                with self.assertRaises(ValueError):
                    connect("test-instance", "test-database")

    def test_default_sessions_pool(self):
        from google.cloud.spanner_dbapi import connect

        with mock.patch("google.cloud.spanner_v1.instance.Instance.database"):
            with mock.patch(
                "google.cloud.spanner_v1.instance.Instance.exists", return_value=True
            ):
                connection = connect("test-instance", "test-database")

                self.assertIsNotNone(connection.database._pool)

    def test_sessions_pool(self):
        from google.cloud.spanner_dbapi import connect
        from google.cloud.spanner_v1.pool import FixedSizePool

        database_id = "test-database"
        pool = FixedSizePool()

        with mock.patch(
            "google.cloud.spanner_v1.instance.Instance.database"
        ) as database_mock:
            with mock.patch(
                "google.cloud.spanner_v1.instance.Instance.exists", return_value=True
            ):
                connect("test-instance", database_id, pool=pool)
                database_mock.assert_called_once_with(database_id, pool=pool)

    def test_run_statement_remember_statements(self):
        """Check that Connection remembers executed statements."""
        from google.cloud.spanner_dbapi.checksum import ResultsChecksum
        from google.cloud.spanner_dbapi.cursor import Statement

        sql = """SELECT 23 FROM table WHERE id = @a1"""
        params = {"a1": "value"}
        param_types = {"a1": str}

        connection = self._make_connection()

        statement = Statement(sql, params, param_types, ResultsChecksum(), False)
        with mock.patch(
            "google.cloud.spanner_dbapi.connection.Connection.transaction_checkout"
        ):
            connection.run_statement(statement)

        self.assertEqual(connection._statements[0].sql, sql)
        self.assertEqual(connection._statements[0].params, params)
        self.assertEqual(connection._statements[0].param_types, param_types)
        self.assertIsInstance(connection._statements[0].checksum, ResultsChecksum)

    def test_run_statement_dont_remember_retried_statements(self):
        """Check that Connection doesn't remember re-executed statements."""
        from google.cloud.spanner_dbapi.checksum import ResultsChecksum
        from google.cloud.spanner_dbapi.cursor import Statement

        sql = """SELECT 23 FROM table WHERE id = @a1"""
        params = {"a1": "value"}
        param_types = {"a1": str}

        connection = self._make_connection()

        statement = Statement(sql, params, param_types, ResultsChecksum(), False)
        with mock.patch(
            "google.cloud.spanner_dbapi.connection.Connection.transaction_checkout"
        ):
            connection.run_statement(statement, retried=True)

        self.assertEqual(len(connection._statements), 0)

<<<<<<< HEAD
    def test_run_statement_w_heterogenous_insert_statements(self):
        """Check that Connection executed heterogenous insert statements."""
        from google.cloud.spanner_dbapi.checksum import ResultsChecksum
        from google.cloud.spanner_dbapi.cursor import Statement

        sql = "INSERT INTO T (f1, f2) VALUES (1, 2)"
        params = None
        param_types = None
=======
    def test_run_statement_w_homogeneous_insert_statements(self):
        """Check that Connection executed homogeneous insert statements."""
        from google.cloud.spanner_dbapi.checksum import ResultsChecksum
        from google.cloud.spanner_dbapi.cursor import Statement

        sql = "INSERT INTO T (f1, f2) VALUES (%s, %s), (%s, %s)"
        params = ["a", "b", "c", "d"]
        param_types = {"f1": str, "f2": str}
>>>>>>> 1c2a64fd

        connection = self._make_connection()

        statement = Statement(sql, params, param_types, ResultsChecksum(), True)
        with mock.patch(
            "google.cloud.spanner_dbapi.connection.Connection.transaction_checkout"
        ):
            connection.run_statement(statement, retried=True)

        self.assertEqual(len(connection._statements), 0)

    def test_clear_statements_on_commit(self):
        """
        Check that all the saved statements are
        cleared, when the transaction is commited.
        """
        connection = self._make_connection()
        connection._transaction = mock.Mock(rolled_back=False, committed=False)
        connection._statements = [{}, {}]

        self.assertEqual(len(connection._statements), 2)

        with mock.patch("google.cloud.spanner_v1.transaction.Transaction.commit"):
            connection.commit()

        self.assertEqual(len(connection._statements), 0)

    def test_clear_statements_on_rollback(self):
        """
        Check that all the saved statements are
        cleared, when the transaction is roll backed.
        """
        connection = self._make_connection()
        connection._transaction = mock.Mock()
        connection._statements = [{}, {}]

        self.assertEqual(len(connection._statements), 2)

        with mock.patch("google.cloud.spanner_v1.transaction.Transaction.commit"):
            connection.rollback()

        self.assertEqual(len(connection._statements), 0)

    def test_retry_transaction(self):
        """Check retrying an aborted transaction."""
        from google.cloud.spanner_dbapi.checksum import ResultsChecksum
        from google.cloud.spanner_dbapi.cursor import Statement

        row = ["field1", "field2"]
        connection = self._make_connection()

        checksum = ResultsChecksum()
        checksum.consume_result(row)
        retried_checkum = ResultsChecksum()

        statement = Statement("SELECT 1", [], {}, checksum, False)
        connection._statements.append(statement)

        with mock.patch(
            "google.cloud.spanner_dbapi.connection.Connection.run_statement",
            return_value=([row], retried_checkum),
        ) as run_mock:
            with mock.patch(
                "google.cloud.spanner_dbapi.connection._compare_checksums"
            ) as compare_mock:
                connection.retry_transaction()

                compare_mock.assert_called_with(checksum, retried_checkum)

            run_mock.assert_called_with(statement, retried=True)

    def test_retry_transaction_checksum_mismatch(self):
        """
        Check retrying an aborted transaction
        with results checksums mismatch.
        """
        from google.cloud.spanner_dbapi.exceptions import RetryAborted
        from google.cloud.spanner_dbapi.checksum import ResultsChecksum
        from google.cloud.spanner_dbapi.cursor import Statement

        row = ["field1", "field2"]
        retried_row = ["field3", "field4"]
        connection = self._make_connection()

        checksum = ResultsChecksum()
        checksum.consume_result(row)
        retried_checkum = ResultsChecksum()

        statement = Statement("SELECT 1", [], {}, checksum, False)
        connection._statements.append(statement)

        with mock.patch(
            "google.cloud.spanner_dbapi.connection.Connection.run_statement",
            return_value=([retried_row], retried_checkum),
        ):
            with self.assertRaises(RetryAborted):
                connection.retry_transaction()

    def test_commit_retry_aborted_statements(self):
        """Check that retried transaction executing the same statements."""
        from google.api_core.exceptions import Aborted
        from google.cloud.spanner_dbapi.checksum import ResultsChecksum
        from google.cloud.spanner_dbapi.connection import connect
        from google.cloud.spanner_dbapi.cursor import Statement

        row = ["field1", "field2"]
        with mock.patch(
            "google.cloud.spanner_v1.instance.Instance.exists", return_value=True,
        ):
            with mock.patch(
                "google.cloud.spanner_v1.database.Database.exists", return_value=True,
            ):
                connection = connect("test-instance", "test-database")

        cursor = connection.cursor()
        cursor._checksum = ResultsChecksum()
        cursor._checksum.consume_result(row)

        statement = Statement("SELECT 1", [], {}, cursor._checksum, False)
        connection._statements.append(statement)
        connection._transaction = mock.Mock(rolled_back=False, committed=False)

        with mock.patch.object(
            connection._transaction, "commit", side_effect=(Aborted("Aborted"), None),
        ):
            with mock.patch(
                "google.cloud.spanner_dbapi.connection.Connection.run_statement",
                return_value=([row], ResultsChecksum()),
            ) as run_mock:

                connection.commit()

                run_mock.assert_called_with(statement, retried=True)

    def test_retry_transaction_drop_transaction(self):
        """
        Check that before retrying an aborted transaction
        connection drops the original aborted transaction.
        """
        connection = self._make_connection()
        transaction_mock = mock.Mock()
        connection._transaction = transaction_mock

        # as we didn't set any statements, the method
        # will only drop the transaction object
        connection.retry_transaction()
        self.assertIsNone(connection._transaction)

    def test_retry_aborted_retry(self):
        """
        Check that in case of a retried transaction failed,
        the connection will retry it once again.
        """
        from google.api_core.exceptions import Aborted
        from google.cloud.spanner_dbapi.checksum import ResultsChecksum
        from google.cloud.spanner_dbapi.connection import connect
        from google.cloud.spanner_dbapi.cursor import Statement

        row = ["field1", "field2"]

        with mock.patch(
            "google.cloud.spanner_v1.instance.Instance.exists", return_value=True,
        ):
            with mock.patch(
                "google.cloud.spanner_v1.database.Database.exists", return_value=True,
            ):
                connection = connect("test-instance", "test-database")

        cursor = connection.cursor()
        cursor._checksum = ResultsChecksum()
        cursor._checksum.consume_result(row)

        statement = Statement("SELECT 1", [], {}, cursor._checksum, False)
        connection._statements.append(statement)

        metadata_mock = mock.Mock()
        metadata_mock.trailing_metadata.return_value = {}

        with mock.patch.object(
            connection,
            "run_statement",
            side_effect=(
                Aborted("Aborted", errors=[metadata_mock]),
                ([row], ResultsChecksum()),
            ),
        ) as retry_mock:

            connection.retry_transaction()

            retry_mock.assert_has_calls(
                (
                    mock.call(statement, retried=True),
                    mock.call(statement, retried=True),
                )
            )

    def test_retry_transaction_raise_max_internal_retries(self):
        """Check retrying raise an error of max internal retries."""
        from google.cloud.spanner_dbapi import connection as conn
        from google.cloud.spanner_dbapi.checksum import ResultsChecksum
        from google.cloud.spanner_dbapi.cursor import Statement

        conn.MAX_INTERNAL_RETRIES = 0
        row = ["field1", "field2"]
        connection = self._make_connection()

        checksum = ResultsChecksum()
        checksum.consume_result(row)

        statement = Statement("SELECT 1", [], {}, checksum, False)
        connection._statements.append(statement)

        with self.assertRaises(Exception):
            connection.retry_transaction()

        conn.MAX_INTERNAL_RETRIES = 50

    def test_retry_aborted_retry_without_delay(self):
        """
        Check that in case of a retried transaction failed,
        the connection will retry it once again.
        """
        from google.api_core.exceptions import Aborted
        from google.cloud.spanner_dbapi.checksum import ResultsChecksum
        from google.cloud.spanner_dbapi.connection import connect
        from google.cloud.spanner_dbapi.cursor import Statement

        row = ["field1", "field2"]

        with mock.patch(
            "google.cloud.spanner_v1.instance.Instance.exists", return_value=True,
        ):
            with mock.patch(
                "google.cloud.spanner_v1.database.Database.exists", return_value=True,
            ):
                connection = connect("test-instance", "test-database")

        cursor = connection.cursor()
        cursor._checksum = ResultsChecksum()
        cursor._checksum.consume_result(row)

        statement = Statement("SELECT 1", [], {}, cursor._checksum, False)
        connection._statements.append(statement)

        metadata_mock = mock.Mock()
        metadata_mock.trailing_metadata.return_value = {}

        with mock.patch(
            "google.cloud.spanner_dbapi.connection.Connection.run_statement",
            side_effect=(
                Aborted("Aborted", errors=[metadata_mock]),
                ([row], ResultsChecksum()),
            ),
        ) as retry_mock:
            with mock.patch(
                "google.cloud.spanner_dbapi.connection._get_retry_delay",
                return_value=False,
            ):
                connection.retry_transaction()

            retry_mock.assert_has_calls(
                (
                    mock.call(statement, retried=True),
                    mock.call(statement, retried=True),
                )
            )

    def test_retry_transaction_w_multiple_statement(self):
        """Check retrying an aborted transaction."""
        from google.cloud.spanner_dbapi.checksum import ResultsChecksum
        from google.cloud.spanner_dbapi.cursor import Statement

        row = ["field1", "field2"]
        connection = self._make_connection()

        checksum = ResultsChecksum()
        checksum.consume_result(row)
        retried_checkum = ResultsChecksum()

        statement = Statement("SELECT 1", [], {}, checksum, False)
        statement1 = Statement("SELECT 2", [], {}, checksum, False)
        connection._statements.append(statement)
        connection._statements.append(statement1)

        with mock.patch(
            "google.cloud.spanner_dbapi.connection.Connection.run_statement",
            return_value=([row], retried_checkum),
        ) as run_mock:
            with mock.patch(
                "google.cloud.spanner_dbapi.connection._compare_checksums"
            ) as compare_mock:
                connection.retry_transaction()

                compare_mock.assert_called_with(checksum, retried_checkum)

            run_mock.assert_called_with(statement1, retried=True)

    def test_retry_transaction_w_empty_response(self):
        """Check retrying an aborted transaction."""
        from google.cloud.spanner_dbapi.checksum import ResultsChecksum
        from google.cloud.spanner_dbapi.cursor import Statement

        row = []
        connection = self._make_connection()

        checksum = ResultsChecksum()
        checksum.count = 1
        retried_checkum = ResultsChecksum()

        statement = Statement("SELECT 1", [], {}, checksum, False)
        connection._statements.append(statement)

        with mock.patch(
            "google.cloud.spanner_dbapi.connection.Connection.run_statement",
            return_value=(row, retried_checkum),
        ) as run_mock:
            with mock.patch(
                "google.cloud.spanner_dbapi.connection._compare_checksums"
            ) as compare_mock:
                connection.retry_transaction()

                compare_mock.assert_called_with(checksum, retried_checkum)

            run_mock.assert_called_with(statement, retried=True)<|MERGE_RESOLUTION|>--- conflicted
+++ resolved
@@ -383,16 +383,6 @@
 
         self.assertEqual(len(connection._statements), 0)
 
-<<<<<<< HEAD
-    def test_run_statement_w_heterogenous_insert_statements(self):
-        """Check that Connection executed heterogenous insert statements."""
-        from google.cloud.spanner_dbapi.checksum import ResultsChecksum
-        from google.cloud.spanner_dbapi.cursor import Statement
-
-        sql = "INSERT INTO T (f1, f2) VALUES (1, 2)"
-        params = None
-        param_types = None
-=======
     def test_run_statement_w_homogeneous_insert_statements(self):
         """Check that Connection executed homogeneous insert statements."""
         from google.cloud.spanner_dbapi.checksum import ResultsChecksum
@@ -400,8 +390,7 @@
 
         sql = "INSERT INTO T (f1, f2) VALUES (%s, %s), (%s, %s)"
         params = ["a", "b", "c", "d"]
-        param_types = {"f1": str, "f2": str}
->>>>>>> 1c2a64fd
+        param_types = {"f1": str, "f2": str}            
 
         connection = self._make_connection()
 
