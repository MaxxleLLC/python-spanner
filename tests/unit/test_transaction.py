# Copyright 2016 Google LLC All rights reserved.
#
# Licensed under the Apache License, Version 2.0 (the "License");
# you may not use this file except in compliance with the License.
# You may obtain a copy of the License at
#
#     http://www.apache.org/licenses/LICENSE-2.0
#
# Unless required by applicable law or agreed to in writing, software
# distributed under the License is distributed on an "AS IS" BASIS,
# WITHOUT WARRANTIES OR CONDITIONS OF ANY KIND, either express or implied.
# See the License for the specific language governing permissions and
# limitations under the License.

<<<<<<< HEAD
import mock
import unittest

=======

import mock
from tests._helpers import OpenTelemetryBase, StatusCanonicalCode
>>>>>>> a79786ec

TABLE_NAME = "citizens"
COLUMNS = ["email", "first_name", "last_name", "age"]
VALUES = [
    ["phred@exammple.com", "Phred", "Phlyntstone", 32],
    ["bharney@example.com", "Bharney", "Rhubble", 31],
]
DML_QUERY = """\
INSERT INTO citizens(first_name, last_name, age)
VALUES ("Phred", "Phlyntstone", 32)
"""
DML_QUERY_WITH_PARAM = """
INSERT INTO citizens(first_name, last_name, age)
VALUES ("Phred", "Phlyntstone", @age)
"""
PARAMS = {"age": 30}
PARAM_TYPES = {"age": "INT64"}


class TestTransaction(OpenTelemetryBase):

    PROJECT_ID = "project-id"
    INSTANCE_ID = "instance-id"
    INSTANCE_NAME = "projects/" + PROJECT_ID + "/instances/" + INSTANCE_ID
    DATABASE_ID = "database-id"
    DATABASE_NAME = INSTANCE_NAME + "/databases/" + DATABASE_ID
    SESSION_ID = "session-id"
    SESSION_NAME = DATABASE_NAME + "/sessions/" + SESSION_ID
    TRANSACTION_ID = b"DEADBEEF"

    BASE_ATTRIBUTES = {
        "db.type": "spanner",
        "db.url": "spanner.googleapis.com:443",
        "db.instance": "testing",
        "net.host.name": "spanner.googleapis.com:443",
    }

    def _getTargetClass(self):
        from google.cloud.spanner_v1.transaction import Transaction

        return Transaction

    def _make_one(self, session, *args, **kwargs):
        transaction = self._getTargetClass()(session, *args, **kwargs)
        session._transaction = transaction
        return transaction

    def _make_spanner_api(self):
        import google.cloud.spanner_v1.gapic.spanner_client

        return mock.create_autospec(
            google.cloud.spanner_v1.gapic.spanner_client.SpannerClient, instance=True
        )

    def test_ctor_session_w_existing_txn(self):
        session = _Session()
        session._transaction = object()
        with self.assertRaises(ValueError):
            self._make_one(session)

    def test_ctor_defaults(self):
        from google.cloud.spanner_v1.transaction import ResultsChecksum

        session = _Session()
        transaction = self._make_one(session)
        self.assertIs(transaction._session, session)
        self.assertIsNone(transaction._transaction_id)
        self.assertIsNone(transaction.committed)
        self.assertFalse(transaction.rolled_back)
        self.assertTrue(transaction._multi_use)
        self.assertEqual(transaction._execute_sql_count, 0)
        self.assertIsInstance(transaction.results_checksum, ResultsChecksum)

    def test__check_state_not_begun(self):
        session = _Session()
        transaction = self._make_one(session)
        with self.assertRaises(ValueError):
            transaction._check_state()

    def test__check_state_already_committed(self):
        session = _Session()
        transaction = self._make_one(session)
        transaction._transaction_id = self.TRANSACTION_ID
        transaction.committed = object()
        with self.assertRaises(ValueError):
            transaction._check_state()

    def test__check_state_already_rolled_back(self):
        session = _Session()
        transaction = self._make_one(session)
        transaction._transaction_id = self.TRANSACTION_ID
        transaction.rolled_back = True
        with self.assertRaises(ValueError):
            transaction._check_state()

    def test__check_state_ok(self):
        session = _Session()
        transaction = self._make_one(session)
        transaction._transaction_id = self.TRANSACTION_ID
        transaction._check_state()  # does not raise

    def test__make_txn_selector(self):
        session = _Session()
        transaction = self._make_one(session)
        transaction._transaction_id = self.TRANSACTION_ID
        selector = transaction._make_txn_selector()
        self.assertEqual(selector.id, self.TRANSACTION_ID)

    def test_begin_already_begun(self):
        session = _Session()
        transaction = self._make_one(session)
        transaction._transaction_id = self.TRANSACTION_ID
        with self.assertRaises(ValueError):
            transaction.begin()

        self.assertNoSpans()

    def test_begin_already_rolled_back(self):
        session = _Session()
        transaction = self._make_one(session)
        transaction.rolled_back = True
        with self.assertRaises(ValueError):
            transaction.begin()

        self.assertNoSpans()

    def test_begin_already_committed(self):
        session = _Session()
        transaction = self._make_one(session)
        transaction.committed = object()
        with self.assertRaises(ValueError):
            transaction.begin()

        self.assertNoSpans()

    def test_begin_w_other_error(self):
        database = _Database()
        database.spanner_api = self._make_spanner_api()
        database.spanner_api.begin_transaction.side_effect = RuntimeError()
        session = _Session(database)
        transaction = self._make_one(session)

        with self.assertRaises(RuntimeError):
            transaction.begin()

        self.assertSpanAttributes(
            "CloudSpanner.BeginTransaction",
            status=StatusCanonicalCode.UNKNOWN,
            attributes=TestTransaction.BASE_ATTRIBUTES,
        )

    def test_begin_ok(self):
        from google.cloud.spanner_v1.proto.transaction_pb2 import (
            Transaction as TransactionPB,
        )

        transaction_pb = TransactionPB(id=self.TRANSACTION_ID)
        database = _Database()
        api = database.spanner_api = _FauxSpannerAPI(
            _begin_transaction_response=transaction_pb
        )
        session = _Session(database)
        transaction = self._make_one(session)

        txn_id = transaction.begin()

        self.assertEqual(txn_id, self.TRANSACTION_ID)
        self.assertEqual(transaction._transaction_id, self.TRANSACTION_ID)

        session_id, txn_options, metadata = api._begun
        self.assertEqual(session_id, session.name)
        self.assertTrue(txn_options.HasField("read_write"))
        self.assertEqual(metadata, [("google-cloud-resource-prefix", database.name)])

        self.assertSpanAttributes(
            "CloudSpanner.BeginTransaction", attributes=TestTransaction.BASE_ATTRIBUTES
        )

    def test_rollback_not_begun(self):
        session = _Session()
        transaction = self._make_one(session)
        with self.assertRaises(ValueError):
            transaction.rollback()

        self.assertNoSpans()

    def test_rollback_already_committed(self):
        session = _Session()
        transaction = self._make_one(session)
        transaction._transaction_id = self.TRANSACTION_ID
        transaction.committed = object()
        with self.assertRaises(ValueError):
            transaction.rollback()

        self.assertNoSpans()

    def test_rollback_already_rolled_back(self):
        session = _Session()
        transaction = self._make_one(session)
        transaction._transaction_id = self.TRANSACTION_ID
        transaction.rolled_back = True
        with self.assertRaises(ValueError):
            transaction.rollback()

        self.assertNoSpans()

    def test_rollback_w_other_error(self):
        database = _Database()
        database.spanner_api = self._make_spanner_api()
        database.spanner_api.rollback.side_effect = RuntimeError("other error")
        session = _Session(database)
        transaction = self._make_one(session)
        transaction._transaction_id = self.TRANSACTION_ID
        transaction.insert(TABLE_NAME, COLUMNS, VALUES)

        with self.assertRaises(RuntimeError):
            transaction.rollback()

        self.assertFalse(transaction.rolled_back)

        self.assertSpanAttributes(
            "CloudSpanner.Rollback",
            status=StatusCanonicalCode.UNKNOWN,
            attributes=TestTransaction.BASE_ATTRIBUTES,
        )

    def test_rollback_ok(self):
        from google.protobuf.empty_pb2 import Empty

        empty_pb = Empty()
        database = _Database()
        api = database.spanner_api = _FauxSpannerAPI(_rollback_response=empty_pb)
        session = _Session(database)
        transaction = self._make_one(session)
        transaction._transaction_id = self.TRANSACTION_ID
        transaction.replace(TABLE_NAME, COLUMNS, VALUES)

        transaction.rollback()

        self.assertTrue(transaction.rolled_back)
        self.assertIsNone(session._transaction)

        session_id, txn_id, metadata = api._rolled_back
        self.assertEqual(session_id, session.name)
        self.assertEqual(txn_id, self.TRANSACTION_ID)
        self.assertEqual(metadata, [("google-cloud-resource-prefix", database.name)])

        self.assertSpanAttributes(
            "CloudSpanner.Rollback", attributes=TestTransaction.BASE_ATTRIBUTES
        )

    def test_commit_not_begun(self):
        session = _Session()
        transaction = self._make_one(session)
        with self.assertRaises(ValueError):
            transaction.commit()

        self.assertNoSpans()

    def test_commit_already_committed(self):
        session = _Session()
        transaction = self._make_one(session)
        transaction._transaction_id = self.TRANSACTION_ID
        transaction.committed = object()
        with self.assertRaises(ValueError):
            transaction.commit()

        self.assertNoSpans()

    def test_commit_already_rolled_back(self):
        session = _Session()
        transaction = self._make_one(session)
        transaction._transaction_id = self.TRANSACTION_ID
        transaction.rolled_back = True
        with self.assertRaises(ValueError):
            transaction.commit()

        self.assertNoSpans()

    def test_commit_w_other_error(self):
        database = _Database()
        database.spanner_api = self._make_spanner_api()
        database.spanner_api.commit.side_effect = RuntimeError()
        session = _Session(database)
        transaction = self._make_one(session)
        transaction._transaction_id = self.TRANSACTION_ID
        transaction.replace(TABLE_NAME, COLUMNS, VALUES)

        with self.assertRaises(RuntimeError):
            transaction.commit()

        self.assertIsNone(transaction.committed)

        self.assertSpanAttributes(
            "CloudSpanner.Commit",
            status=StatusCanonicalCode.UNKNOWN,
            attributes=dict(TestTransaction.BASE_ATTRIBUTES, num_mutations=1),
        )

    def _commit_helper(self, mutate=True):
        import datetime
        from google.cloud.spanner_v1.proto.spanner_pb2 import CommitResponse
        from google.cloud.spanner_v1.keyset import KeySet
        from google.cloud._helpers import UTC
        from google.cloud._helpers import _datetime_to_pb_timestamp

        now = datetime.datetime.utcnow().replace(tzinfo=UTC)
        now_pb = _datetime_to_pb_timestamp(now)
        keys = [[0], [1], [2]]
        keyset = KeySet(keys=keys)
        response = CommitResponse(commit_timestamp=now_pb)
        database = _Database()
        api = database.spanner_api = _FauxSpannerAPI(_commit_response=response)
        session = _Session(database)
        transaction = self._make_one(session)
        transaction._transaction_id = self.TRANSACTION_ID

        if mutate:
            transaction.delete(TABLE_NAME, keyset)

        transaction.commit()

        self.assertEqual(transaction.committed, now)
        self.assertIsNone(session._transaction)

        session_id, mutations, txn_id, metadata = api._committed
        self.assertEqual(session_id, session.name)
        self.assertEqual(txn_id, self.TRANSACTION_ID)
        self.assertEqual(mutations, transaction._mutations)
        self.assertEqual(metadata, [("google-cloud-resource-prefix", database.name)])

        self.assertSpanAttributes(
            "CloudSpanner.Commit",
            attributes=dict(
                TestTransaction.BASE_ATTRIBUTES,
                num_mutations=len(transaction._mutations),
            ),
        )

    def test_commit_no_mutations(self):
        self._commit_helper(mutate=False)

    def test_commit_w_mutations(self):
        self._commit_helper(mutate=True)

    def test__make_params_pb_w_params_wo_param_types(self):
        session = _Session()
        transaction = self._make_one(session)

        with self.assertRaises(ValueError):
            transaction._make_params_pb(PARAMS, None)

    def test__make_params_pb_wo_params_w_param_types(self):
        session = _Session()
        transaction = self._make_one(session)

        with self.assertRaises(ValueError):
            transaction._make_params_pb(None, PARAM_TYPES)

    def test__make_params_pb_w_params_w_param_types(self):
        from google.protobuf.struct_pb2 import Struct
        from google.cloud.spanner_v1._helpers import _make_value_pb

        session = _Session()
        transaction = self._make_one(session)

        params_pb = transaction._make_params_pb(PARAMS, PARAM_TYPES)

        expected_params = Struct(
            fields={key: _make_value_pb(value) for (key, value) in PARAMS.items()}
        )
        self.assertEqual(params_pb, expected_params)

    def test_execute_update_other_error(self):
        database = _Database()
        database.spanner_api = self._make_spanner_api()
        database.spanner_api.execute_sql.side_effect = RuntimeError()
        session = _Session(database)
        transaction = self._make_one(session)
        transaction._transaction_id = self.TRANSACTION_ID

        with self.assertRaises(RuntimeError):
            transaction.execute_update(DML_QUERY)

    def test_execute_update_w_params_wo_param_types(self):
        database = _Database()
        database.spanner_api = self._make_spanner_api()
        session = _Session(database)
        session = _Session()
        transaction = self._make_one(session)
        transaction._transaction_id = self.TRANSACTION_ID

        with self.assertRaises(ValueError):
            transaction.execute_update(DML_QUERY_WITH_PARAM, PARAMS)

    def _execute_update_helper(self, count=0, query_options=None):
        from google.protobuf.struct_pb2 import Struct
        from google.cloud.spanner_v1.proto.result_set_pb2 import (
            ResultSet,
            ResultSetStats,
        )
        from google.cloud.spanner_v1.proto.transaction_pb2 import TransactionSelector
        from google.cloud.spanner_v1._helpers import (
            _make_value_pb,
            _merge_query_options,
        )

        MODE = 2  # PROFILE
        stats_pb = ResultSetStats(row_count_exact=1)
        database = _Database()
        api = database.spanner_api = self._make_spanner_api()
        api.execute_sql.return_value = ResultSet(stats=stats_pb)
        session = _Session(database)
        transaction = self._make_one(session)
        transaction._transaction_id = self.TRANSACTION_ID
        transaction._execute_sql_count = count

        row_count = transaction.execute_update(
            DML_QUERY_WITH_PARAM,
            PARAMS,
            PARAM_TYPES,
            query_mode=MODE,
            query_options=query_options,
        )

        self.assertEqual(row_count, 1)

        expected_transaction = TransactionSelector(id=self.TRANSACTION_ID)
        expected_params = Struct(
            fields={key: _make_value_pb(value) for (key, value) in PARAMS.items()}
        )

        expected_query_options = database._instance._client._query_options
        if query_options:
            expected_query_options = _merge_query_options(
                expected_query_options, query_options
            )

        api.execute_sql.assert_called_once_with(
            self.SESSION_NAME,
            DML_QUERY_WITH_PARAM,
            transaction=expected_transaction,
            params=expected_params,
            param_types=PARAM_TYPES,
            query_mode=MODE,
            query_options=expected_query_options,
            seqno=count,
            metadata=[("google-cloud-resource-prefix", database.name)],
        )

        self.assertEqual(transaction._execute_sql_count, count + 1)

    def test_execute_update_new_transaction(self):
        self._execute_update_helper()

    def test_execute_update_w_count(self):
        self._execute_update_helper(count=1)

    def test_execute_update_checksum(self):
        from google.cloud.spanner_v1.proto.result_set_pb2 import (
            ResultSet,
            ResultSetStats,
        )
        from google.cloud.spanner_v1.transaction import ResultsChecksum

        MODE = 2  # PROFILE
        COUNT = 5

        etalon_checksum = ResultsChecksum()
        etalon_checksum.consume_result(COUNT)

        stats_pb = ResultSetStats(row_count_exact=COUNT)
        database = _Database()
        api = database.spanner_api = self._make_spanner_api()
        api.execute_sql.return_value = ResultSet(stats=stats_pb)
        session = _Session(database)
        transaction = self._make_one(session)
        transaction._transaction_id = self.TRANSACTION_ID
        transaction._execute_sql_count = 1

        row_count = transaction.execute_update(
            DML_QUERY_WITH_PARAM, PARAMS, PARAM_TYPES, query_mode=MODE
        )

        self.assertEqual(row_count, COUNT)
        self.assertTrue(etalon_checksum, transaction.results_checksum)

    def test_execute_update_error(self):
        database = _Database()
        database.spanner_api = self._make_spanner_api()
        database.spanner_api.execute_sql.side_effect = RuntimeError()
        session = _Session(database)
        transaction = self._make_one(session)
        transaction._transaction_id = self.TRANSACTION_ID

        with self.assertRaises(RuntimeError):
            transaction.execute_update(DML_QUERY)

        self.assertEqual(transaction._execute_sql_count, 1)

    def test_execute_update_w_query_options(self):
        from google.cloud.spanner_v1.proto.spanner_pb2 import ExecuteSqlRequest

        self._execute_update_helper(
            query_options=ExecuteSqlRequest.QueryOptions(optimizer_version="3")
        )

    def test_batch_update_other_error(self):
        database = _Database()
        database.spanner_api = self._make_spanner_api()
        database.spanner_api.execute_batch_dml.side_effect = RuntimeError()
        session = _Session(database)
        transaction = self._make_one(session)
        transaction._transaction_id = self.TRANSACTION_ID

        with self.assertRaises(RuntimeError):
            transaction.batch_update(statements=[DML_QUERY])

    def _batch_update_helper(self, error_after=None, count=0):
        from google.rpc.status_pb2 import Status
        from google.protobuf.struct_pb2 import Struct
        from google.cloud.spanner_v1.proto.result_set_pb2 import ResultSet
        from google.cloud.spanner_v1.proto.result_set_pb2 import ResultSetStats
        from google.cloud.spanner_v1.proto.spanner_pb2 import ExecuteBatchDmlResponse
        from google.cloud.spanner_v1.proto.transaction_pb2 import TransactionSelector
        from google.cloud.spanner_v1._helpers import _make_value_pb

        insert_dml = "INSERT INTO table(pkey, desc) VALUES (%pkey, %desc)"
        insert_params = {"pkey": 12345, "desc": "DESCRIPTION"}
        insert_param_types = {"pkey": "INT64", "desc": "STRING"}
        update_dml = 'UPDATE table SET desc = desc + "-amended"'
        delete_dml = "DELETE FROM table WHERE desc IS NULL"

        dml_statements = [
            (insert_dml, insert_params, insert_param_types),
            update_dml,
            delete_dml,
        ]

        stats_pbs = [
            ResultSetStats(row_count_exact=1),
            ResultSetStats(row_count_exact=2),
            ResultSetStats(row_count_exact=3),
        ]
        if error_after is not None:
            stats_pbs = stats_pbs[:error_after]
            expected_status = Status(code=400)
        else:
            expected_status = Status(code=200)
        expected_row_counts = [stats.row_count_exact for stats in stats_pbs]

        response = ExecuteBatchDmlResponse(
            status=expected_status,
            result_sets=[ResultSet(stats=stats_pb) for stats_pb in stats_pbs],
        )
        database = _Database()
        api = database.spanner_api = self._make_spanner_api()
        api.execute_batch_dml.return_value = response
        session = _Session(database)
        transaction = self._make_one(session)
        transaction._transaction_id = self.TRANSACTION_ID
        transaction._execute_sql_count = count

        status, row_counts = transaction.batch_update(dml_statements)

        self.assertEqual(status, expected_status)
        self.assertEqual(row_counts, expected_row_counts)

        expected_transaction = TransactionSelector(id=self.TRANSACTION_ID)
        expected_insert_params = Struct(
            fields={
                key: _make_value_pb(value) for (key, value) in insert_params.items()
            }
        )
        expected_statements = [
            {
                "sql": insert_dml,
                "params": expected_insert_params,
                "param_types": insert_param_types,
            },
            {"sql": update_dml},
            {"sql": delete_dml},
        ]

        api.execute_batch_dml.assert_called_once_with(
            session=self.SESSION_NAME,
            transaction=expected_transaction,
            statements=expected_statements,
            seqno=count,
            metadata=[("google-cloud-resource-prefix", database.name)],
        )

        self.assertEqual(transaction._execute_sql_count, count + 1)

    def test_batch_update_wo_errors(self):
        self._batch_update_helper()

    def test_batch_update_w_errors(self):
        self._batch_update_helper(error_after=2, count=1)

    def test_batch_update_error(self):
        database = _Database()
        api = database.spanner_api = self._make_spanner_api()
        api.execute_batch_dml.side_effect = RuntimeError()
        session = _Session(database)
        transaction = self._make_one(session)
        transaction._transaction_id = self.TRANSACTION_ID

        insert_dml = "INSERT INTO table(pkey, desc) VALUES (%pkey, %desc)"
        insert_params = {"pkey": 12345, "desc": "DESCRIPTION"}
        insert_param_types = {"pkey": "INT64", "desc": "STRING"}
        update_dml = 'UPDATE table SET desc = desc + "-amended"'
        delete_dml = "DELETE FROM table WHERE desc IS NULL"

        dml_statements = [
            (insert_dml, insert_params, insert_param_types),
            update_dml,
            delete_dml,
        ]

        with self.assertRaises(RuntimeError):
            transaction.batch_update(dml_statements)

        self.assertEqual(transaction._execute_sql_count, 1)

    def test_batch_update_checksum(self):
        from google.rpc.status_pb2 import Status
        from google.cloud.spanner_v1.proto.result_set_pb2 import ResultSet
        from google.cloud.spanner_v1.proto.result_set_pb2 import ResultSetStats
        from google.cloud.spanner_v1.proto.spanner_pb2 import ExecuteBatchDmlResponse
        from google.cloud.spanner_v1.transaction import ResultsChecksum

        # prepare responses for batch update
        stats_pbs = [
            ResultSetStats(row_count_exact=1),
            ResultSetStats(row_count_exact=2),
            ResultSetStats(row_count_exact=3),
        ]
        response = ExecuteBatchDmlResponse(
            status=Status(code=200),
            result_sets=[ResultSet(stats=stats_pb) for stats_pb in stats_pbs],
        )

        # prepare etalon checksum
        etalon_checksum = ResultsChecksum()
        count = [stat_pb.row_count_exact for stat_pb in stats_pbs]
        etalon_checksum.consume_result(count)

        database = _Database()
        api = database.spanner_api = self._make_spanner_api()
        api.execute_batch_dml.return_value = response
        session = _Session(database)
        transaction = self._make_one(session)
        transaction._transaction_id = self.TRANSACTION_ID

        insert_dml = "INSERT INTO table(pkey, desc) VALUES (%pkey, %desc)"
        insert_params = {"pkey": 12345, "desc": "DESCRIPTION"}
        insert_param_types = {"pkey": "INT64", "desc": "STRING"}
        update_dml = 'UPDATE table SET desc = desc + "-amended"'
        delete_dml = "DELETE FROM table WHERE desc IS NULL"

        dml_statements = [
            (insert_dml, insert_params, insert_param_types),
            update_dml,
            delete_dml,
        ]

        transaction.batch_update(dml_statements)

        self.assertTrue(etalon_checksum == transaction.results_checksum)

    def test_context_mgr_success(self):
        import datetime
        from google.cloud.spanner_v1.proto.spanner_pb2 import CommitResponse
        from google.cloud.spanner_v1.proto.transaction_pb2 import (
            Transaction as TransactionPB,
        )
        from google.cloud._helpers import UTC
        from google.cloud._helpers import _datetime_to_pb_timestamp

        transaction_pb = TransactionPB(id=self.TRANSACTION_ID)
        database = _Database()
        now = datetime.datetime.utcnow().replace(tzinfo=UTC)
        now_pb = _datetime_to_pb_timestamp(now)
        response = CommitResponse(commit_timestamp=now_pb)
        database = _Database()
        api = database.spanner_api = _FauxSpannerAPI(
            _begin_transaction_response=transaction_pb, _commit_response=response
        )
        session = _Session(database)
        transaction = self._make_one(session)

        with transaction:
            transaction.insert(TABLE_NAME, COLUMNS, VALUES)

        self.assertEqual(transaction.committed, now)

        session_id, mutations, txn_id, metadata = api._committed
        self.assertEqual(session_id, self.SESSION_NAME)
        self.assertEqual(txn_id, self.TRANSACTION_ID)
        self.assertEqual(mutations, transaction._mutations)
        self.assertEqual(metadata, [("google-cloud-resource-prefix", database.name)])

    def test_context_mgr_failure(self):
        from google.protobuf.empty_pb2 import Empty

        empty_pb = Empty()
        from google.cloud.spanner_v1.proto.transaction_pb2 import (
            Transaction as TransactionPB,
        )

        transaction_pb = TransactionPB(id=self.TRANSACTION_ID)
        database = _Database()
        api = database.spanner_api = _FauxSpannerAPI(
            _begin_transaction_response=transaction_pb, _rollback_response=empty_pb
        )
        session = _Session(database)
        transaction = self._make_one(session)

        with self.assertRaises(Exception):
            with transaction:
                transaction.insert(TABLE_NAME, COLUMNS, VALUES)
                raise Exception("bail out")

        self.assertEqual(transaction.committed, None)
        self.assertTrue(transaction.rolled_back)
        self.assertEqual(len(transaction._mutations), 1)

        self.assertEqual(api._committed, None)

        session_id, txn_id, metadata = api._rolled_back
        self.assertEqual(session_id, session.name)
        self.assertEqual(txn_id, self.TRANSACTION_ID)
        self.assertEqual(metadata, [("google-cloud-resource-prefix", database.name)])


class TestResultsChecksum(unittest.TestCase):
    def _getTargetClass(self):
        from google.cloud.spanner_v1.transaction import ResultsChecksum

        return ResultsChecksum

    def _make_one(self):
        return self._getTargetClass()()

    def test_consume_result_row(self):
        ETALON_CHECKSUM = b"\x822\xea\x0ep\xfd\xe6%\x01!\xe6\xb0A?\x11k\xdc\xde\x0c\x0cn\xbcH\x1e\xdf\x12\xb7\xd1:\x1d\x08\xfc"

        checksum = self._make_one()
        checksum.consume_result(["val1", "val2"])

        self.assertEqual(checksum.checksum.digest(), ETALON_CHECKSUM)
        self.assertEqual(checksum.count, 1)

    def test_consume_result_int(self):
        ETALON_CHECKSUM = b"l\x0e\xb4\xa6\xdeeU\xa3.\x85\x93u-\xee \xd1B\x1a\x96\xfd\xed\x96\x1a\xb3y\xb5\xb7\x12a\x0e4\xec"

        checksum = self._make_one()
        checksum.consume_result(5)

        self.assertEqual(checksum.checksum.digest(), ETALON_CHECKSUM)
        self.assertEqual(checksum.count, 1)

    def test_comparison(self):
        DATA = (["val1", "val2"], 5, ["data1", "data2"])

        checksum1 = self._make_one()
        checksum2 = self._make_one()

        for part in DATA:
            checksum1.consume_result(part)

        for part in DATA[:2]:
            checksum2.consume_result(part)

        self.assertTrue(checksum2 < checksum1)
        self.assertFalse(checksum2 == checksum1)

        checksum2.consume_result(DATA[2])
        self.assertTrue(checksum2 == checksum1)

        checksum2.count = 5
        self.assertFalse(checksum2 < checksum1)
        self.assertFalse(checksum2 == checksum1)


class _Client(object):
    def __init__(self):
        from google.cloud.spanner_v1.proto.spanner_pb2 import ExecuteSqlRequest

        self._query_options = ExecuteSqlRequest.QueryOptions(optimizer_version="1")


class _Instance(object):
    def __init__(self):
        self._client = _Client()


class _Database(object):
    def __init__(self):
        self.name = "testing"
        self._instance = _Instance()


class _Session(object):

    _transaction = None

    def __init__(self, database=None, name=TestTransaction.SESSION_NAME):
        self._database = database
        self.name = name


class _FauxSpannerAPI(object):

    _committed = None

    def __init__(self, **kwargs):
        self.__dict__.update(**kwargs)

    def begin_transaction(self, session, options_, metadata=None):
        self._begun = (session, options_, metadata)
        return self._begin_transaction_response

    def rollback(self, session, transaction_id, metadata=None):
        self._rolled_back = (session, transaction_id, metadata)
        return self._rollback_response

    def commit(
        self,
        session,
        mutations,
        transaction_id="",
        single_use_transaction=None,
        metadata=None,
    ):
        assert single_use_transaction is None
        self._committed = (session, mutations, transaction_id, metadata)
        return self._commit_response<|MERGE_RESOLUTION|>--- conflicted
+++ resolved
@@ -12,15 +12,10 @@
 # See the License for the specific language governing permissions and
 # limitations under the License.
 
-<<<<<<< HEAD
 import mock
 import unittest
-
-=======
-
-import mock
 from tests._helpers import OpenTelemetryBase, StatusCanonicalCode
->>>>>>> a79786ec
+
 
 TABLE_NAME = "citizens"
 COLUMNS = ["email", "first_name", "last_name", "age"]
